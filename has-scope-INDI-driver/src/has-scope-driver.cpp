/*
   Hamilton Astronomical Society 24" Telescope INDI Driver

*/

/** \file has-scope-driver.cpp
    \brief Construct a basic INDI telescope device that simulates GOTO commands.
    \author Richard Croy

    \example has-scope-driver.cpp
    A simple GOTO telescope that simulator slewing operation.
*/

#include <cmath>
#include <memory>
#include <string.h>
#include <termios.h>
#include <unistd.h>

#include <chrono>

#include <vector>
#include <string>
#include <sstream>

#include <libnova/transform.h>
#include <libnova/julian_day.h>
#include <libnova/utility.h>
#include <libnova/ln_types.h>
#include <libnova/sidereal_time.h>

#include "indicom.h"
#include "indicontroller.h"
#include "connectionplugins/connectionserial.h"

#include "has-scope-driver.h"

#define POLLMS 3000     // Poll time in milliseconds
#define BUFFER_SIZE     40  // Maximum message length
#define ARDUINO_TIMEOUT 5   // fd timeout in seconds
#define START_BYTE 0x3C
#define END_BYTE 0x3E
#define PULSE_PER_RA  17975.0     // Pulses per hour of Right Ascension (hrs)
#define PULSE_PER_DEC 1994.58     // Pulses per degree of Declination (deg)

// Commands available
#define TARGET_CMD     'T' // The command for Goto.
#define REQUESTPOS_CMD 'R' // Request the current position (in number of steps).
#define TRACKING_CMD   'S' // Request the Track mode to enable.'S' for Sync.
#define MOVE_NS_CMD    'N' // Request the manual Move UP/DOWN (North/South)

#define MOVE_WE_CMD    'W' // Request the manual Move LEFT/RIGHT (West/East)

struct {
    double RA {0}; // hrs
    double Dec {0}; // deg
} current, target, startPos; // RA in hours

struct {
    signed long stepRA {0};
    signed long stepDec {0};
} currentSteps, prevSteps, deltaSteps, targetSteps;

lnh_lnlat_posn hobserver;
ln_lnlat_posn observer;
ln_hrz_posn hrz_posn;
ln_equ_posn curr_equ_posn;
ln_date date;
double JD;

typedef std::chrono::steady_clock Clock; // A monotonic clock
Clock::time_point prevTime = Clock::now();
Clock::time_point currTime = Clock::now();

const double RAdrift_1sec = 24.0 / 86400.0;

bool waitingOnSerialResponse = false;

static std::unique_ptr<HASSTelescope> HASScope(new HASSTelescope());

void hexDump(char *buf, const char *data, int size)
{
    for (int i = 0; i < size; i++)
        sprintf(buf + 3 * i, "%02X ", (unsigned char)data[i]);
}

/**************************************************************************************
** Return properties of device.
***************************************************************************************/
void ISGetProperties(const char *dev)
{
    HASScope->ISGetProperties(dev);
}

/**************************************************************************************
** Process new switch from client
***************************************************************************************/
void ISNewSwitch(const char *dev, const char *name, ISState *states, char *names[], int n)
{
    HASScope->ISNewSwitch(dev, name, states, names, n);
}

/**************************************************************************************
** Process new text from client
***************************************************************************************/
void ISNewText(const char *dev, const char *name, char *texts[], char *names[], int n)
{
    HASScope->ISNewText(dev, name, texts, names, n);
}

/**************************************************************************************
** Process new number from client
***************************************************************************************/
void ISNewNumber(const char *dev, const char *name, double values[], char *names[], int n)
{
    HASScope->ISNewNumber(dev, name, values, names, n);
}

/**************************************************************************************
** Process new blob from client
***************************************************************************************/
void ISNewBLOB(const char *dev, const char *name, int sizes[], int blobsizes[], char *blobs[], char *formats[],
               char *names[], int n)
{
    HASScope->ISNewBLOB(dev, name, sizes, blobsizes, blobs, formats, names, n);
}

/**************************************************************************************
** Process snooped property from another driver
***************************************************************************************/
void ISSnoopDevice(XMLEle *root)
{
    HASScope->ISSnoopDevice(root);
}

/**************************************************************************************
** HAS Telescope Basic constructor
***************************************************************************************/
HASSTelescope::HASSTelescope()
{
    // We add an additional debug level so we can log verbose scope status
    //DBG_SCOPE = INDI::Logger::getInstance().addDebugLevel("Scope Verbose", "SCOPE");

/*
    TELESCOPE_CAN_GOTO = 1 << 0, TELESCOPE_CAN_SYNC = 1 << 1, TELESCOPE_CAN_PARK = 1 << 2, TELESCOPE_CAN_ABORT = 1 << 3,
  TELESCOPE_HAS_TIME = 1 << 4, TELESCOPE_HAS_LOCATION = 1 << 5, TELESCOPE_HAS_PIER_SIDE = 1 << 6, TELESCOPE_HAS_PEC = 1 << 7,
  TELESCOPE_HAS_TRACK_MODE = 1 << 8, TELESCOPE_CAN_CONTROL_TRACK = 1 << 9, TELESCOPE_HAS_TRACK_RATE = 1 << 10, TELESCOPE_HAS_PIER_SIDE_SIMULATION = 1 << 11
*/

    SetTelescopeCapability(TELESCOPE_CAN_SYNC | TELESCOPE_CAN_GOTO | TELESCOPE_CAN_ABORT | \
        TELESCOPE_HAS_LOCATION | TELESCOPE_HAS_TRACK_MODE | TELESCOPE_HAS_TRACK_RATE );
    LOGF_INFO("\n------------------------------------------------------","");
    LOGF_INFO("Initializing HAS Telescope...","");
}

/**************************************************************************************
** We init our properties here. 
***************************************************************************************/
bool HASSTelescope::initProperties()
{
    // ALWAYS call initProperties() of parent first
    LOGF_INFO("Calling INDI::Telescope::initProperties() %s", "");
    INDI::Telescope::initProperties();

    // Add Debug control so end user can turn debugging/loggin on and off
    addDebugControl();

    SetTimer(POLLMS);

    currTime = Clock::now();
    std::chrono::duration<double> time_span = std::chrono::duration_cast<std::chrono::duration<double>>(currTime - prevTime);

    double time_spand = time_span.count();

    //LOGF_INFO("time_span: %f sec", time_span);
    //LOGF_INFO("time_span double : %f sec", time_spand);
    
    TrackState = SCOPE_IDLE;
    setDriverInterface(TELESCOPE_INTERFACE);
    SetTrackMode(TRACK_SIDEREAL);

    /* 
     * observers position
     * longitude is measured positively eastwards   
     * 
     * HAS Observatory, Hamilton, New Zealand
     */

    // For INDI
    double longitude = 175.2146, latitude = -37.7735; 
    double elevation = 40; // meters

    double sidereal;

    // For libnova. Observer position (equatorial coordinates)
    observer.lat = latitude;
    observer.lng = longitude;

    updateLocation(latitude, longitude, elevation);

    // Set initial position of the telescope
    // Forks horizontal, nose resting on the bridge.
    JD = ln_get_julian_from_sys();
    ln_get_date_from_sys(&date);
    sidereal = ln_get_apparent_sidereal_time(JD);
<<<<<<< HEAD
    curr_equ_posn.dec = 47.28; // 5 degrees Altitude
=======
    curr_equ_posn.dec = 47.13;
>>>>>>> 05fc80ba
    // libnova works in decimal degrees for RA
    curr_equ_posn.ra = (sidereal + (observer.lng / 360 * 24)) / 24 * 360; // deg
    if (curr_equ_posn.ra > 360) curr_equ_posn.ra = curr_equ_posn.ra - 360;

    NewRaDec(curr_equ_posn.ra / 360 * 24, curr_equ_posn.dec);

    startPos.RA = curr_equ_posn.ra / 360 * 24; // RA in hours
    startPos.Dec = curr_equ_posn.dec;

    prevSteps.stepRA = 0;
    prevSteps.stepDec = 0;

    LOGF_INFO("\n----- HAS-24 INDI driver start --------------------------------------------","");
    LOGF_INFO("Set initial position. RA %f deg, DEC %f deg", curr_equ_posn.ra, curr_equ_posn.dec);
    LOGF_INFO("Right Ascension in hours: %f", curr_equ_posn.ra / 360 * 24);
    LOGF_INFO("System Sidereal time is %f", sidereal);
    LOGF_INFO("System UTC Date is %i-%i-%i %i:%i:%f", date.years, date.months, date.days, date.hours, date.minutes, date.seconds);
    LOGF_INFO("Observer position is Latitude %f, Long %f", observer.lat, observer.lng);
    LOGF_INFO("EqN[AXIS_RA].value is %f hrs",  EqN[AXIS_RA].value);
    LOGF_INFO("EqN[AXIS_DE].value is %f deg",  EqN[AXIS_DE].value);

    // Enable simulation mode so that serial connection in INDI::Telescope does not try
    // to attempt to perform a physical connection to the serial port.
    //LOGF_INFO("Calling setSimulation(true) %s", "");
    //setSimulation(true);
   
    return true;
}

bool HASSTelescope::SendCommand(char cmd_op, signed long stepRA, signed long stepDec)
{
    int err;
    int nbytes;
    int cmd_nbytes;
    char cmd[BUFFER_SIZE];
    char *ptrCmd = cmd;
    char hexbuf[3*BUFFER_SIZE];

    if (waitingOnSerialResponse) {
        LOGF_INFO("-SendCommand(): Already waiting on a response. Not sending command.","");
    } else {
        cmd_nbytes = sprintf(cmd, "<%c,%ld,%ld>\n", cmd_op, stepRA, stepDec);
        LOGF_INFO("-SendCommand(): Sending command: %s", cmd);
        cmd_nbytes++;
        hexDump(hexbuf, cmd, cmd_nbytes);
        //LOGF_INFO("CMD as Hex (%s)", hexbuf);

        tcflush(fd, TCOFLUSH);

        if ((err = tty_write(fd, cmd, cmd_nbytes, &nbytes)) != TTY_OK)
        {
            LOGF_INFO("-SendCommand(): tty_write Error: %i, %i bytes", err, nbytes);
            return false;
        } else {
            waitingOnSerialResponse = true;
        }
    }
    return true;
}

bool HASSTelescope::SetTrackEnabled(bool enabled)
{
     if (enabled)
     {
        SendCommand(TRACKING_CMD, 0, 0);
        waitingOnSerialResponse = false;
        return true;
     }
     else
     {
        return true;
     }
}

bool HASSTelescope::SetTrackMode(uint8_t mode)
 {
     return true;
 }

int HASSTelescope::ReadResponse()
{
    int nbytes = 0;
    int err = TTY_TIME_OUT;
    char rbuffer[BUFFER_SIZE];
    char *rbuff = &rbuffer[0];
    int bytesToStart = 0;
    memset(&rbuffer[0], 0x00, sizeof(rbuffer)); // clear the buffer

    bool recvInProgress = false;
    bool newData = false;
    int ndx = 0;
    char startMarker = '<';
    char endMarker = '>';
    char rc;
    char hexbuf[3*BUFFER_SIZE];
        
    hexDump(hexbuf, rbuffer, BUFFER_SIZE);
      
/*
    // Look for a starting byte until time out occurs or BUFFER_SIZE bytes were read
    while (*rbuffer != START_BYTE && err == TTY_OK)
        err = tty_read(fd, rbuffer, 1, ARDUINO_TIMEOUT, &nbytes);
        LOGF_INFO("bytesToStart is %i, err is %i", bytesToStart, err);
        LOGF_INFO("*rbuff is %c. START_BYTE is %c", *rbuff, START_BYTE);
        LOGF_INFO("tty_read: nbytes read is %i", nbytes);
        LOGF_INFO("Read: %c. Start byte?", rbuffer[0]);
        bytesToStart++;

    if (err != TTY_OK) {
        LOGF_INFO("tty_read failed. error %i", err);
        return(1);
    }

    LOGF_INFO("Found START_BYTE. A tty_read of %i bytes to find start byte.", bytesToStart);
*/
    nbytes = 0;
    recvInProgress = true;
    while (newData == false) {
        err = tty_read(fd, &rc, 1, ARDUINO_TIMEOUT, &nbytes);
        if (recvInProgress == true) {
            if (rc != endMarker) {
                rbuffer[ndx] = rc;
                ndx++;
                if (ndx >= BUFFER_SIZE) {
                    ndx = BUFFER_SIZE - 1;
                }
            }
            else {
                rbuffer[ndx] = '\0'; // terminate the string
                recvInProgress = false;
                ndx = 0;
                newData = true;
            }
 
        }
    }
    LOGF_INFO("- ReadResponse(): Received: %s", rbuffer);

    waitingOnSerialResponse = false;

    hexDump(hexbuf, rbuffer, BUFFER_SIZE);

    // Update telescope position variables  
    std::string str = rbuffer; 
    std::vector<std::string> v; 
    std::stringstream ss(str);

    while (ss.good()) { 
        std::string substr; 
        getline(ss, substr, ','); 
        v.push_back(substr); 
    } 
  
    currentSteps.stepRA = std::stoi(v[1].c_str());
    currentSteps.stepDec = std::stoi(v[2].c_str());
    //LOGF_INFO("currentSteps.stepRA: %i, currentSteps.stepDec: %i", currentSteps.stepRA, currentSteps.stepDec);

    return 0;
}

bool HASSTelescope::Connect()
{
    const char* portOption1 = "/dev/ttyACM0";
    const char* portOption2 = "/dev/ttyUSB0";
    int err = TTY_OK;
    int baudRate = 57600;
    bool status = false;

    if (isConnected()) {
        LOGF_INFO("-Connect(): Already connected, according to isConnected()","");
        return true;
    }

    if (tty_connect(portOption1, baudRate, 8, 0, 1, &fd) != TTY_OK) {
        LOGF_INFO("-Connect(): tty_connect failed on %s. Will retry on %s",portOption1, portOption2);
        if (tty_connect(portOption2, baudRate, 8, 0, 1, &fd) != TTY_OK) {
            LOGF_INFO("-Connect(): tty_connect failed on %s too.", portOption2);
            return false;
        } else {
            LOGF_INFO("-Connect(): tty_connect succeeded.", "");
            status = true;
        }
    } else {
        LOGF_INFO("-Connect(): tty_connect succeeded.", "");
        status = true;
    }

    return status;
}

/**************************************************************************************
** INDI is asking us to check communication with the device via a handshake
***************************************************************************************/
bool HASSTelescope::Handshake()
{
    // When communicating with a real mount, we check here if commands are receieved
    // and acknowledged by the mount. 

    int portFD = serialConnection->getPortFD();
    uint8_t wordSize = serialConnection->getWordSize();

    LOGF_INFO("-Handshake(): getPortFD: %s", portFD);
    LOGF_INFO("-Handshake(): getWordSize: %s", wordSize);

    SendCommand(REQUESTPOS_CMD, currentSteps.stepRA, currentSteps.stepDec);
    ReadResponse();

    return true;
}

/**************************************************************************************
** INDI is asking us for our default device name
***************************************************************************************/
const char *HASSTelescope::getDefaultName()
{
    return "HAS";
}

/**************************************************************************************
** Client is asking us to slew to a new position
***************************************************************************************/
bool HASSTelescope::Goto(double ra, double dec)
{
    char RAStr[64]={0}, DecStr[64]={0};
    double diffRA, diffDec;
    signed long diffStepRA, diffStepDec;
    double edit_TargetRA, edit_currentRA;

    target.RA  = ra;
    target.Dec = dec;

    LOGF_INFO("-Goto(): target.RA: %f (hrs), target.Dec: %f", target.RA, target.Dec);
    
    // Parse the RA/DEC into strings
    fs_sexa(RAStr, target.RA, 2, 3600);
    fs_sexa(DecStr, target.Dec, 2, 3600);

    // Calculate difference between target and current position.
    
    if (target.RA < 6 &&  EqN[AXIS_RA].value > 18 || EqN[AXIS_RA].value < 6 &&  target.RA > 18) {
        // then it is possible the short path will cross the zero hours line.
        if (target.RA < 6) edit_TargetRA = target.RA + 24; else edit_TargetRA = target.RA;
         
        if (EqN[AXIS_RA].value < 6) edit_currentRA = EqN[AXIS_RA].value + 24; else edit_currentRA = EqN[AXIS_RA].value;
        LOGF_INFO("-Goto(): Edited RAs: target %f, current: %f", edit_TargetRA, edit_currentRA);
    } else {
        edit_TargetRA = target.RA;
        edit_currentRA = EqN[AXIS_RA].value;
    }
    diffRA = edit_TargetRA - edit_currentRA;
    LOGF_INFO("-Goto(): target.Dec: %f, EqN[AXIS_DE].value: %f", target.Dec, EqN[AXIS_DE].value);
    diffDec = target.Dec - EqN[AXIS_DE].value;
    LOGF_INFO("-Goto(): diffRA: %f, diffDec: %f", diffRA, diffDec);

    diffStepRA = diffRA * PULSE_PER_RA;
    diffStepDec = -diffDec * PULSE_PER_DEC;
    LOGF_INFO("-Goto(): diffStepRA: %i, diffStepDec: %i", diffStepRA, diffStepDec);

    targetSteps.stepRA = currentSteps.stepRA + diffStepRA;
    targetSteps.stepDec = currentSteps.stepDec + diffStepDec;
    LOGF_INFO("-Goto(): currentSteps.stepRA: %i, currentSteps.stepDec: %i", currentSteps.stepRA, currentSteps.stepDec);
    LOGF_INFO("-Goto(): targetSteps.stepRA: %i, targetSteps.stepDec: %i", targetSteps.stepRA, targetSteps.stepDec);

    // Send new target to Arduino
    SendCommand(TARGET_CMD, targetSteps.stepRA, targetSteps.stepDec);
    waitingOnSerialResponse = false;

    // Mark state as slewing
    TrackState = SCOPE_SLEWING;

    // Inform client we are slewing to a new position
    //LOGF_INFO("Slewing to RA: %s - DEC: %s", RAStr, DecStr);
    LOGF_INFO("-Goto(): Slewing to stepRA %i, stepDec %i", targetSteps.stepRA, targetSteps.stepDec);

    // Success!
    return true;
}

/**************************************************************************************
** Client is asking us to abort our motion
***************************************************************************************/
bool HASSTelescope::Abort()
{
    SendCommand(TARGET_CMD, currentSteps.stepRA, currentSteps.stepDec);
    TrackState = SCOPE_IDLE;
    return true;
}

/**************************************************************************************
** Client is asking us to report telescope status
***************************************************************************************/
bool HASSTelescope::ReadScopeStatus()
{
    double sidereal;
    double localSidereal;
    
    if (waitingOnSerialResponse) {
        LOGF_INFO("-ReadScopeStatus(): Already waiting on Serial Response. Just doing ReadResponse().", "");
        ReadResponse();
    } else {
        //LOGF_INFO("Calling both SendCommand and ReadResponse.", "");
        //tcflush(fd, TCIOFLUSH);
        SendCommand(REQUESTPOS_CMD, 0, 0);
        ReadResponse();
    }

    // Calculate delta Steps
    deltaSteps.stepRA = currentSteps.stepRA - prevSteps.stepRA;
    deltaSteps.stepDec = currentSteps.stepDec - prevSteps.stepDec;

    if ((TrackState == SCOPE_SLEWING) && (abs(deltaSteps.stepRA) < 0.001) && (abs(deltaSteps.stepDec) < 0.001)) {
        
        LOGF_INFO("-ReadScopeStatus(): Set TrackState == SCOPE_TRACKING","");
        TrackState == SCOPE_TRACKING;
        SetTrackMode(TRACK_SIDEREAL);
        SetTrackEnabled(true);
    }

    //LOGF_INFO("deltaSteps.stepRA %f, currentSteps.stepRA %f, prevSteps.stepRA %f", deltaSteps.stepRA, currentSteps.stepRA, prevSteps.stepRA );
    prevSteps.stepRA = currentSteps.stepRA;
    prevSteps.stepDec = currentSteps.stepDec;
    //LOGF_INFO("updated prevSteps.stepRA %f", prevSteps.stepRA);
    //LOGF_INFO("Change in RA %f", deltaSteps.stepRA / PULSE_PER_RA);
    //LOGF_INFO("curr_equ_posn.ra %f", curr_equ_posn.ra);

    current.RA = (deltaSteps.stepRA / PULSE_PER_RA) + EqN[AXIS_RA].value; // hrs
    current.Dec = -deltaSteps.stepDec / PULSE_PER_DEC + EqN[AXIS_DE].value;

    curr_equ_posn.ra = current.RA * 360 / 24; // libnova works in decimal degrees
    curr_equ_posn.dec = current.Dec;

    NewRaDec(current.RA, current.Dec); // RA in hrs

    char RAStr[64]={0}, DecStr[64]={0};

    LOGF_INFO("-ReadScopeStatus(): EqN[AXIS_RA].value is %f hrs",  EqN[AXIS_RA].value);
    LOGF_INFO("-ReadScopeStatus(): EqN[AXIS_DE].value is %f deg",  EqN[AXIS_DE].value);

    // Parse the RA/DEC into strings
    fs_sexa(RAStr, curr_equ_posn.ra, 2, 3600);
    fs_sexa(DecStr, curr_equ_posn.dec, 2, 3600);

    //DEBUGF(DBG_SCOPE, "Current RA: %s Current DEC: %s", RAStr, DecStr);
 
    return true;
}

 bool HASSTelescope::MoveNS(INDI_DIR_NS dir, TelescopeMotionCommand command)
 {
    LOGF_INFO("-MoveNS(): dir: %i, TelescopeMotionCommand: %i", dir, command);
    SendCommand(MOVE_NS_CMD, dir, command);
    waitingOnSerialResponse = false;
    sleep(0.33);
    /*switch (command)
    {
        case MOTION_START:
            SendCommand(MOVE_NS_CMD, dir, command);
            waitingOnSerialResponse = false;
            break;
 
        case MOTION_STOP:
            SendCommand(TARGET_CMD, currentSteps.stepRA, currentSteps.stepDec);
            waitingOnSerialResponse = false;
            break;
    } */
    return true;
 }

 bool HASSTelescope::MoveWE(INDI_DIR_WE dir, TelescopeMotionCommand command)
 {
    LOGF_INFO("-MoveWE(): dir: %i, TelescopeMotionCommand: %i", dir, command);
    SendCommand(MOVE_WE_CMD, dir, command);
    waitingOnSerialResponse = false;
    sleep(0.33);
    return true;
 }

 bool HASSTelescope::Sync(double ra, double dec)
 {
    NewRaDec(ra, dec);
    LOGF_INFO("-Sync(): RA: %f, Dec: %f ", ra, dec);
    return true;
 }

void HASSTelescope::TimerHit()
{
    std::chrono::duration<double> time_span;
    double RAdrift;

    if (true) {
        // Correct RaDec position to account for Earth rotation.
        currTime = Clock::now();
        time_span = std::chrono::duration_cast<std::chrono::duration<double>>(currTime - prevTime);
        prevTime = Clock::now();
        RAdrift = time_span.count() * RAdrift_1sec;
        NewRaDec(EqN[AXIS_RA].value + RAdrift, EqN[AXIS_DE].value); // RA in hrs
    }

    if ( isConnected() ) { 
        ReadScopeStatus();
    } else {
        //LOGF_INFO("not (IsConnected ). No action.", "");
    }

    SetTimer(POLLMS);
}<|MERGE_RESOLUTION|>--- conflicted
+++ resolved
@@ -203,11 +203,7 @@
     JD = ln_get_julian_from_sys();
     ln_get_date_from_sys(&date);
     sidereal = ln_get_apparent_sidereal_time(JD);
-<<<<<<< HEAD
     curr_equ_posn.dec = 47.28; // 5 degrees Altitude
-=======
-    curr_equ_posn.dec = 47.13;
->>>>>>> 05fc80ba
     // libnova works in decimal degrees for RA
     curr_equ_posn.ra = (sidereal + (observer.lng / 360 * 24)) / 24 * 360; // deg
     if (curr_equ_posn.ra > 360) curr_equ_posn.ra = curr_equ_posn.ra - 360;
